--- conflicted
+++ resolved
@@ -6,37 +6,40 @@
 
 🔧 Features
 
-Trade Logging API – Add, view, and delete trades with rich metadata (strategy, confidence, notes, etc.)
+    Trade Logging API – Add, view, and delete trades with rich metadata (strategy, confidence, notes, etc.)
 
-Malware-Grade Backup Logic – Atomic JSON writes, timestamped backups, and auto-recovery to prevent data loss
+    Malware-Grade Backup Logic – Atomic JSON writes, timestamped backups, and auto-recovery to prevent data loss
 
-Analytics Dashboard – Live charting of win rate, loss rate, and average R-multiple using Matplotlib
+    Analytics Dashboard – Live charting of win rate, loss rate, and average R-multiple using Matplotlib
 
-CSV Import – Parse and group Tradovate exports into structured trade entries
+    CSV Import – Parse and group Tradovate exports into structured trade entries
 
-PDF & Excel Export – Generate clean reports for review or sharing
+    PDF & Excel Export – Generate clean reports for review or sharing
 
-Image Attachments – Upload annotated screenshots or charts per trade
+    Image Attachments – Upload annotated screenshots or charts per trade
 
-🛠 Tech Stack Layer Tools Used Backend FastAPI, Pydantic Deployment Railway, GitHub Data Handling JSON, CSV, Matplotlib Security Manual validation, backup rotation Learning Tools Google Cybersecurity Cert, Copilot
+🛠 Tech Stack
+Layer	Tools Used
+Backend	FastAPI, Pydantic
+Deployment	Railway, GitHub
+Data Handling	JSON, CSV, Matplotlib
+Security	Manual validation, backup rotation
+Learning Tools	Google Cybersecurity Cert, Copilot
 
 📈 Why It Matters
 
-Tao Trader isn’t just a coding exercise—it’s a tool I use to track real trades, reflect on decisions, and improve performance. It’s built with the same mindset I bring to IT support: protect the data, respect the user, and make recovery painless. 🧪 What I Learned
+Tao Trader isn’t just a coding exercise—it’s a tool I use to track real trades, reflect on decisions, and improve performance. It’s built with the same mindset I bring to IT support: protect the data, respect the user, and make recovery painless.
+🧪 What I Learned
 
-How to build and deploy a Python API from scratch
+    How to build and deploy a Python API from scratch
 
-How to use GitHub for version control and CI/CD
+    How to use GitHub for version control and CI/CD
 
-How to handle malformed JSON and prevent data corruption
+    How to handle malformed JSON and prevent data corruption
 
-How to collaborate with AI (Copilot) to troubleshoot and iterate quickly
+    How to collaborate with AI (Copilot) to troubleshoot and iterate quickly
 
-How to design endpoints that are intuitive and resilient
-
-How to add user authentication for SaaS
-
-How to build a Web-based UI
+    How to design endpoints that are intuitive and resilient
 
     How to add user authentication for SaaS
 
@@ -44,24 +47,19 @@
 
 🚀 Next Steps
 
-<<<<<<< HEAD
-Add Stripe integration for SaaS launch
-
-Add AI based inferences about users trade data
-=======
     Add Stripe integration for SaaS launch
 
     Add AI based inferences about users trade data
->>>>>>> 7d214252
 
-Expand analytics to include equity curves and risk-adjusted metrics
+    Expand analytics to include equity curves and risk-adjusted metrics
 
 🙋 About Me
 
 I'm Trent Dozier—an experienced IT Support Specialist and stock market fanatic. Tao Trader is part of my journey to grow technically while staying grounded in practical problem-solving.
 
-📫 Reach me at trinitydozier072@gmail.com
-Setup
+📫 Reach me at trinitydozier072@gmail.com 
 
+## Setup
+```bash
 pip install -r requirements.txt
 uvicorn main:app --reload